
import numpy as np

from numpy.random.mtrand import multivariate_normal
from scipy.linalg import toeplitz
from scipy.optimize import check_grad

# from linlearn.model.logistic import LeastSquares
# from linlearn.model.linear import Features, loss_sample, loss_batch

from linlearn.model import LeastSquares

from linlearn.prox import ProxL2Sq
from linlearn.solver import SVRG, History

from linlearn.plot import plot_history

from time import sleep

np.set_printoptions(precision=2)

<<<<<<< HEAD
n_samples = 10_000
=======

n_samples = 1_000
>>>>>>> c87bb4a4
epoch_size = n_samples
n_features = 50
fit_intercept = True

coef0 = np.random.randn(n_features)
intercept0 = -2.

cov = toeplitz(0.5 ** np.arange(0, n_features))
X = multivariate_normal(np.zeros(n_features), cov, size=n_samples)


y = X.dot(coef0) + 0.1 * np.random.randn(n_samples)
if fit_intercept:
    y += intercept0

if fit_intercept:
    w_start = np.zeros(n_features + 1)
else:
    w_start = np.zeros(n_features)

if fit_intercept:
    lip_max = (X ** 2).sum(axis=1).max() + 1
else:
    lip_max = (X ** 2).sum(axis=1).max()

# print("shape: ", (X ** 2).sum(axis=1).shape)

steps = [0.5 / lip_max, 1. / lip_max, 2. / lip_max]

model = LeastSquares(fit_intercept).set(X, y)
prox = ProxL2Sq(strength=0.)
max_epochs = 10

solver = SVRG(step=steps[1], verbose=False, max_iter=200)\
    .set(model=model, prox=prox)
w = w_start.copy()
w = solver.solve(w)
obj_opt = model.loss(w) + prox.value(w)


<<<<<<< HEAD

=======
solvers = [
    SVRG(step=step, verbose=False).set(model=model, prox=prox)
    for step in steps
]

for solver in solvers:
    w = w_start.copy()
    solver.solve(w)

labels = ['SVRG(0.5/Lmax)', 'SVRG(1/Lmax)', 'SVRG(2/Lmax)']

plot_history(solvers, x='epoch', y='obj', labels=labels, rendering='bokeh',
             log_scale=True, dist_min=obj_opt)



# print(svrg.history.values)
#
# sleep(1)
#
>>>>>>> c87bb4a4
# svrg.history.print()
#
# if fit_intercept:
#     print(intercept0, coef0)
#     print(w)
# else:
#     print(coef0)
#     print(w)



# @njit
# def f():
#
#     linear_regression = LinearRegression(intercept)
#     linear_regression.fit(X, y)
#
#     # inner_prod(X[1], w, intercept)
#
#     i = 1
#
#     linear_regression.inner_prod(i, w)
#     linear_regression.inner_prods(w)
#     linear_regression.inner_prod(i, w)
#
#     linear_regression.inner_prods(w)
#
#     out = np.empty(y.shape)
#     linear_regression.inner_prods(w, out)
#
#     linear_regression.loss_sample(i, w)
#     linear_regression.loss_batch(w)
#
#     linear_regression.grad_sample_coef(i, w)
#     linear_regression.grad_sample(i, w)
#
#     out = np.empty(w.shape)
#     linear_regression.grad_sample(i, w, out)
#
#     linear_regression.grad_batch(w)
#
#     out = np.empty(w.shape)
#     linear_regression.grad_batch(w, out)
#
#
# f()

# linear_regression = LinearRegression(True)
# linear_regression.fit(X, y)
# print(linear_regression.fit_intercept)
# print(linear_regression.X)
# print(linear_regression.n_samples, linear_regression.n_features)

# err = check_grad(
#     lambda w: loss_batch(X, y, w, intercept=intercept),
#     lambda w: grad_batch(X, y, w, intercept=intercept),
#     w
# )

# err = check_grad(loss, grad, w)
#
#
# print('err: ', err)
#
#
# L = svd(X.T.dot(X) / n_samples, compute_uv=False)[0]
#
# step = 1 / L

# max_epochs = 10
#
#
# lr = LeastSquares(intercept).fit(X, y)
#
# # lr.fit(X, y)
# # gd(lr, w, max_epochs, step)
#
# step = 1e-2
#
# svrg(lr, w, max_epochs, step)
#
# if intercept:
#     print(w[0])
#     print(b0)
#
#     print(w[1:])
#     print(w0)
# else:
#     print(w)
#     print(w0)
#
# svrg(lr, w, max_epochs, step)

#
# gd(loss_batch, grad_batch, w, max_epochs, step)

# callback = Inspector(verbose=False)
#
# callback.update(1.)
# callback.update(2.)
# callback.update(3.)
#
# print(callback.objectives)

# callback = inspector(loss, max_epochs, verbose=True)
#
#
# t1 = time()
# w = gd(loss, grad, w, max_epochs, step)
# t2 = time()
# print("time: ", t2 - t1)

# w = gd(loss, grad, w, max_epochs, step)

#
# @njit
# def loss(w):
#     return loss_batch(X, y, w, intercept)
#
#
# @njit
# def grad(w, out):
#     return grad_batch(X, y, w, intercept, out)
#
#
# @njit
# def grad_sample(i, w, out):
#     xi = X[i]
#     yi = y[i]
#     grad_sample_coef(xi, yi, w, intercept, out)
#
#
# # loss(w)
# # grad(w)
#
# out = np.empty(10)
#
# grad_coef(1, w, out)


# #
# grad(w, out)
#
# print(out)

# step = 1e-2
#
# w = svrg(loss, grad, grad_coef, w, max_epochs, n_samples, step)


# t1 = time()
# w = gd(loss, grad, w, max_epochs, step)
# t2 = time()
#
# print("time: ", t2 - t1)<|MERGE_RESOLUTION|>--- conflicted
+++ resolved
@@ -19,12 +19,7 @@
 
 np.set_printoptions(precision=2)
 
-<<<<<<< HEAD
-n_samples = 10_000
-=======
-
 n_samples = 1_000
->>>>>>> c87bb4a4
 epoch_size = n_samples
 n_features = 50
 fit_intercept = True
@@ -65,9 +60,6 @@
 obj_opt = model.loss(w) + prox.value(w)
 
 
-<<<<<<< HEAD
-
-=======
 solvers = [
     SVRG(step=step, verbose=False).set(model=model, prox=prox)
     for step in steps
@@ -88,7 +80,7 @@
 #
 # sleep(1)
 #
->>>>>>> c87bb4a4
+
 # svrg.history.print()
 #
 # if fit_intercept:
